package com.wavesplatform.http

import akka.testkit.TestProbe
import com.typesafe.config.ConfigFactory
import com.wavesplatform.BlockGen
import com.wavesplatform.http.ApiMarshallers._
import com.wavesplatform.settings.{CheckpointsSettings, RestAPISettings}
import com.wavesplatform.state2.EqByteArray
import org.scalacheck.{Gen, Shrink}
import org.scalamock.scalatest.MockFactory
import org.scalatest.prop.PropertyChecks
import play.api.libs.json._
<<<<<<< HEAD
import scorex.account.Account
import scorex.api.http._
=======
import scorex.account.PublicKeyAccount
import scorex.api.http.{BlockNotExists, BlocksApiRoute, TooBigArrayAllocation, WrongJson}
>>>>>>> 47510cdd
import scorex.block.Block
import scorex.block.Block.BlockId
import scorex.crypto.encode.Base58
import scorex.transaction.History

class BlocksRouteSpec extends RouteSpec("/blocks") with MockFactory with BlockGen with PropertyChecks {

  import BlocksRouteSpec._

  private val config = ConfigFactory.load()
  private val restSettings = RestAPISettings.fromConfig(config)
  private val checkpointSettings = CheckpointsSettings.fromConfig(config)
  private val probe = TestProbe()
  private val history = mock[History]
  private val route = BlocksApiRoute(restSettings, checkpointSettings, history, probe.ref).route

  private implicit def noShrink[A]: Shrink[A] = Shrink(_ => Stream.empty)

  private def checkBlock(response: JsValue, expected: Block): Unit = {
    (response \ "version").asOpt[Int].isDefined shouldBe true
    (response \ "timestamp").as[Long] should be >= 0L
    (response \ "reference").asOpt[String].isDefined shouldBe true
    (response \ "transactions" \\ "fee").toList.size should be >= 0
    (response \ "generator").asOpt[String].isDefined shouldBe true
    (response \ "signature").asOpt[String].isDefined shouldBe true
    (response \ "blocksize").as[Int] should be > 0
  }
  routePath("/at/{height}") in {
    // todo: check invalid height
    // todo: check block not found (404?)
    val g = for {
      h <- Gen.posNum[Int]
      b <- randomSignerBlockGen
    } yield (h, b)

    forAll(g) {
      case (height, block) =>
        (history.blockAt _).expects(height).returning(Some(block)).once()

        Get(routePath(s"/at/$height")) ~> route ~> check {
          checkBlock(responseAs[JsValue], block)
        }
    }
  }

<<<<<<< HEAD
  routePath("/first") in forAll(blockGen) { block =>
    (history.blockAt _).expects(1).returning(Some(block)).once()
=======
  routePath("/first") in forAll(randomSignerBlockGen) { block =>
    (history.genesis _).expects().returning(block).once()
>>>>>>> 47510cdd

    Get(routePath("/first")) ~> route ~> check {
      checkBlock(responseAs[JsObject], block)
    }
  }

  routePath("/seq/{from}/{to}") in {
    // todo: check to <= from
    // todo: check invalid from/to (not numeric)
    forAll(randomBlocksSeqGen) {
      case (start, end, blocks) =>
        inSequence {
          for (i <- start to end) {
            (history.blockAt _).expects(i).returning(if (i - start < blocks.length) Some(blocks(i - start)) else None).once()
          }
        }

        Get(routePath("/seq/1/1000")) ~> route should produce(TooBigArrayAllocation)
        Get(routePath(s"/seq/$start/$end")) ~> route ~> check {
          val responseBlocks = responseAs[Seq[JsValue]]

          responseBlocks.length shouldBe blocks.length
        }
    }
  }

<<<<<<< HEAD
  routePath("/last") in forAll(blockGen, positiveIntGen) { case (block, h) =>
    (history.height _).expects().returning(h).anyNumberOfTimes()
    (history.blockAt _).expects(h).returning(Some(block)).anyNumberOfTimes()
    (history.heightOf(_: BlockId)).expects(block.uniqueId).returning(Some(h)).anyNumberOfTimes()
=======
  routePath("/last") in forAll(randomSignerBlockGen) { block =>
    inSequence {
      (history.lastBlock _).expects().returning(block).once()
      (history.heightOf(_: Block)).expects(block).returning(Some(1)).once()
    }
>>>>>>> 47510cdd

    Get(routePath("/last")) ~> route ~> check {
      val response1: JsObject = responseAs[JsObject]
      checkBlock(response1, block)
    }
  }

  routePath("/height") in forAll(Gen.posNum[Int]) { height =>
    (history.height _).expects().returning(height).once()

    Get(routePath("/height")) ~> route ~> check {
      (responseAs[JsObject] \ "height").as[Int] shouldBe height
    }
  }

  routePath("/height/{signature}") in {
    // todo: check invalid signature
    // todo: check block not found (404?)
<<<<<<< HEAD
    forAll(blockGen) { block =>
      (history.heightOf(_: BlockId)).expects(where(sameSignature(block.uniqueId)(_))).returning(Some(10)).anyNumberOfTimes()
      (history.blockAt _).expects(10).returning(Some(block)).anyNumberOfTimes()

=======
    forAll(randomSignerBlockGen) { block =>
      inSequence {
        withBlock(block)
        (history.heightOf(_: Block)).expects(block).returning(Some(10)).once()
      }
>>>>>>> 47510cdd
      Get(routePath(s"/height/${Base58.encode(block.signerData.signature)}")) ~> route ~> check {
        (responseAs[JsValue] \ "height").as[Int] shouldBe 10
      }
    }
  }

  routePath("/address/{address}/{from}/{to}") in {
    // todo: check incorrect address
    // todo: check if to <= from
    // todo: check empty block sequence

    forAll(mixedBlocksSeqGen) {
      case (start, end, blocks) =>
        inSequence {
          for (i <- start to end) {
            (history.blockAt _).expects(i).returning(if (i - start < blocks.length) Some(blocks(i - start)) else None).once()
          }
        }

        Get(routePath(s"/address/${BlockGen.predefinedSignerPrivateKey.address}/1/1000")) ~> route should produce(TooBigArrayAllocation)

        Get(routePath(s"/address/${BlockGen.predefinedSignerPrivateKey.address}/$start/$end")) ~> route ~> check {
          val responseBlocks = responseAs[Seq[JsValue]]
          val zeroSignerBlocks = blocks.filter(_.signerData.generator == PublicKeyAccount(BlockGen.predefinedSignerPrivateKey.publicKey))
          responseBlocks.length shouldBe zeroSignerBlocks.length
        }
    }
  }

  routePath("/child/{signature}") in {
    // todo: check block not found (404?)
    // todo: check invalid signature
<<<<<<< HEAD
    forAll(blockGen, blockGen, positiveIntGen) { case (block1, block2, h1) =>

      (history.blockAt _).expects(h1).returns(Some(block1)).anyNumberOfTimes()
      (history.heightOf _).expects(where(sameSignature(block1.uniqueId)(_))).returns(Some(h1)).anyNumberOfTimes()
=======
    forAll(randomSignerBlockGen) { block =>
      inSequence {
        withBlock(block)
        (history.child _).expects(block).returning(Some(block)).once
      }
>>>>>>> 47510cdd

      (history.blockAt _).expects(h1 + 1).returns(Some(block2)).anyNumberOfTimes()
      (history.heightOf _).expects(where(sameSignature(block2.uniqueId)(_))).returns(Some(h1 + 1)).anyNumberOfTimes()


      Get(routePath(s"/child/${Base58.encode(block1.signerData.signature)}")) ~> route ~> check {
        checkBlock(responseAs[JsValue], block2)
      }
    }
  }

  routePath("/delay/{signature}/{blockNum}") in {
    forAll(randomSignerBlockGen) { block =>
      inSequence {
      }
    }
  }

<<<<<<< HEAD
//  routePath("/signature/{signature}") in {
//    val g = for {
//      block <- blockGen
//      invalidSignature <- byteArrayGen(10)
//    } yield (block, invalidSignature)
//
//    forAll(g) { case (block, invalidSignature) =>
//
//      (history.blockById(_: Block.BlockId)).expects(where(sameSignature(invalidSignature) _)).returning(None).once()
//      (history.heightOf(_: Block.BlockId)).expects(*).returning(Some(1)).noMoreThanTwice()
//
//      Get(routePath(s"/signature/${Base58.encode(block.signerData.signature)}")) ~> route ~> check {
//        checkBlock(responseAs[JsValue], block)
//      }
//
//      Get(routePath(s"/signature/${Base58.encode(invalidSignature)}")) ~> route should produce(BlockNotExists)
//    }
//  }
=======
  routePath("/signature/{signature}") in {
    val g = for {
      block <- randomSignerBlockGen
      invalidSignature <- byteArrayGen(10)
    } yield (block, invalidSignature)

    forAll(g) { case (block, invalidSignature) =>
      withBlock(block)
      (history.blockById(_: Block.BlockId)).expects(where(sameSignature(invalidSignature) _)).returning(None).once()
      (history.heightOf(_: Block.BlockId)).expects(*).returning(Some(1)).noMoreThanTwice()

      Get(routePath(s"/signature/${Base58.encode(block.signerData.signature) }")) ~> route ~> check {
        checkBlock(responseAs[JsValue], block)
      }

      Get(routePath(s"/signature/${Base58.encode(invalidSignature) }")) ~> route should produce (BlockNotExists)
    }
  }
>>>>>>> 47510cdd

  routePath("/checkpoint") in pendingUntilFixed {
    Post(routePath("/checkpoint"), Checkpoint("", Seq.empty)) ~> route should produce(WrongJson())

    // todo: invalid json
    // todo: accepted checkpoint
  }
}

object BlocksRouteSpec {

  case class Item(height: Int, signature: String)

  case class Checkpoint(signature: String, items: Seq[Item])

  implicit val itemFormat: Format[Item] = Json.format
  implicit val checkpointFormat: Format[Checkpoint] = Json.format
}<|MERGE_RESOLUTION|>--- conflicted
+++ resolved
@@ -10,13 +10,8 @@
 import org.scalamock.scalatest.MockFactory
 import org.scalatest.prop.PropertyChecks
 import play.api.libs.json._
-<<<<<<< HEAD
-import scorex.account.Account
+import scorex.account.PublicKeyAccount
 import scorex.api.http._
-=======
-import scorex.account.PublicKeyAccount
-import scorex.api.http.{BlockNotExists, BlocksApiRoute, TooBigArrayAllocation, WrongJson}
->>>>>>> 47510cdd
 import scorex.block.Block
 import scorex.block.Block.BlockId
 import scorex.crypto.encode.Base58
@@ -62,13 +57,8 @@
     }
   }
 
-<<<<<<< HEAD
-  routePath("/first") in forAll(blockGen) { block =>
+  routePath("/first") in forAll(randomSignerBlockGen) { block =>
     (history.blockAt _).expects(1).returning(Some(block)).once()
-=======
-  routePath("/first") in forAll(randomSignerBlockGen) { block =>
-    (history.genesis _).expects().returning(block).once()
->>>>>>> 47510cdd
 
     Get(routePath("/first")) ~> route ~> check {
       checkBlock(responseAs[JsObject], block)
@@ -95,18 +85,10 @@
     }
   }
 
-<<<<<<< HEAD
-  routePath("/last") in forAll(blockGen, positiveIntGen) { case (block, h) =>
+  routePath("/last") in forAll(randomSignerBlockGen, positiveIntGen) { case (block, h) =>
     (history.height _).expects().returning(h).anyNumberOfTimes()
     (history.blockAt _).expects(h).returning(Some(block)).anyNumberOfTimes()
     (history.heightOf(_: BlockId)).expects(block.uniqueId).returning(Some(h)).anyNumberOfTimes()
-=======
-  routePath("/last") in forAll(randomSignerBlockGen) { block =>
-    inSequence {
-      (history.lastBlock _).expects().returning(block).once()
-      (history.heightOf(_: Block)).expects(block).returning(Some(1)).once()
-    }
->>>>>>> 47510cdd
 
     Get(routePath("/last")) ~> route ~> check {
       val response1: JsObject = responseAs[JsObject]
@@ -125,18 +107,9 @@
   routePath("/height/{signature}") in {
     // todo: check invalid signature
     // todo: check block not found (404?)
-<<<<<<< HEAD
-    forAll(blockGen) { block =>
+    forAll(randomSignerBlockGen) { block =>
       (history.heightOf(_: BlockId)).expects(where(sameSignature(block.uniqueId)(_))).returning(Some(10)).anyNumberOfTimes()
       (history.blockAt _).expects(10).returning(Some(block)).anyNumberOfTimes()
-
-=======
-    forAll(randomSignerBlockGen) { block =>
-      inSequence {
-        withBlock(block)
-        (history.heightOf(_: Block)).expects(block).returning(Some(10)).once()
-      }
->>>>>>> 47510cdd
       Get(routePath(s"/height/${Base58.encode(block.signerData.signature)}")) ~> route ~> check {
         (responseAs[JsValue] \ "height").as[Int] shouldBe 10
       }
@@ -169,18 +142,10 @@
   routePath("/child/{signature}") in {
     // todo: check block not found (404?)
     // todo: check invalid signature
-<<<<<<< HEAD
-    forAll(blockGen, blockGen, positiveIntGen) { case (block1, block2, h1) =>
+    forAll(randomSignerBlockGen, randomSignerBlockGen, positiveIntGen) { case (block1, block2, h1) =>
 
       (history.blockAt _).expects(h1).returns(Some(block1)).anyNumberOfTimes()
       (history.heightOf _).expects(where(sameSignature(block1.uniqueId)(_))).returns(Some(h1)).anyNumberOfTimes()
-=======
-    forAll(randomSignerBlockGen) { block =>
-      inSequence {
-        withBlock(block)
-        (history.child _).expects(block).returning(Some(block)).once
-      }
->>>>>>> 47510cdd
 
       (history.blockAt _).expects(h1 + 1).returns(Some(block2)).anyNumberOfTimes()
       (history.heightOf _).expects(where(sameSignature(block2.uniqueId)(_))).returns(Some(h1 + 1)).anyNumberOfTimes()
@@ -199,46 +164,6 @@
     }
   }
 
-<<<<<<< HEAD
-//  routePath("/signature/{signature}") in {
-//    val g = for {
-//      block <- blockGen
-//      invalidSignature <- byteArrayGen(10)
-//    } yield (block, invalidSignature)
-//
-//    forAll(g) { case (block, invalidSignature) =>
-//
-//      (history.blockById(_: Block.BlockId)).expects(where(sameSignature(invalidSignature) _)).returning(None).once()
-//      (history.heightOf(_: Block.BlockId)).expects(*).returning(Some(1)).noMoreThanTwice()
-//
-//      Get(routePath(s"/signature/${Base58.encode(block.signerData.signature)}")) ~> route ~> check {
-//        checkBlock(responseAs[JsValue], block)
-//      }
-//
-//      Get(routePath(s"/signature/${Base58.encode(invalidSignature)}")) ~> route should produce(BlockNotExists)
-//    }
-//  }
-=======
-  routePath("/signature/{signature}") in {
-    val g = for {
-      block <- randomSignerBlockGen
-      invalidSignature <- byteArrayGen(10)
-    } yield (block, invalidSignature)
-
-    forAll(g) { case (block, invalidSignature) =>
-      withBlock(block)
-      (history.blockById(_: Block.BlockId)).expects(where(sameSignature(invalidSignature) _)).returning(None).once()
-      (history.heightOf(_: Block.BlockId)).expects(*).returning(Some(1)).noMoreThanTwice()
-
-      Get(routePath(s"/signature/${Base58.encode(block.signerData.signature) }")) ~> route ~> check {
-        checkBlock(responseAs[JsValue], block)
-      }
-
-      Get(routePath(s"/signature/${Base58.encode(invalidSignature) }")) ~> route should produce (BlockNotExists)
-    }
-  }
->>>>>>> 47510cdd
-
   routePath("/checkpoint") in pendingUntilFixed {
     Post(routePath("/checkpoint"), Checkpoint("", Seq.empty)) ~> route should produce(WrongJson())
 
