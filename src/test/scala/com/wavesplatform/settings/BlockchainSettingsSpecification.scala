package com.wavesplatform.settings

import java.io.File

import com.typesafe.config.ConfigFactory
import com.wavesplatform.state2.ByteStr
import org.scalatest.{FlatSpec, Matchers}

import scala.concurrent.duration._

class BlockchainSettingsSpecification extends FlatSpec with Matchers {
  "BlockchainSettings" should "read custom values" in {
    val config = loadConfig(ConfigFactory.parseString(
      """waves {
        |  directory = "/waves"
        |  blockchain {
        |    minimum-in-memory-diff-blocks = 201
        |    type = CUSTOM
        |    custom {
        |      address-scheme-character = "C"
        |      functionality {
        |        feature-check-blocks-period = 10000
        |        blocks-for-feature-activation = 9000
        |        allow-temporary-negative-until = 1
        |        allow-invalid-payment-transactions-by-timestamp = 2
        |        require-sorted-transactions-after = 3
        |        generation-balance-depth-from-50-to-1000-after-height = 4
        |        minimal-generating-balance-after = 5
        |        allow-transactions-from-future-until = 6
        |        allow-unissued-assets-until = 7
        |        allow-burn-transaction-after = 8
        |        require-payment-unique-id-after = 9
        |        allow-lease-transaction-after = 10
        |        allow-exchange-transaction-after = 11
        |        allow-invalid-reissue-in-same-block-until-timestamp = 12
        |        allow-createalias-transaction-after = 13
        |        allow-multiple-lease-cancel-transaction-until-timestamp = 14
        |        reset-effective-balances-at-height = 15
        |        allow-leased-balance-transfer-until = 17
<<<<<<< HEAD
        |        enable-microblocks-after-height: 18
=======
        |        block-version-3-after = 18
>>>>>>> 955cb604
        |      }
        |      genesis {
        |        timestamp = 1460678400000
        |        block-timestamp = 1460678400000
        |        signature = "BASE58BLKSGNATURE"
        |        initial-balance = 100000000000000
        |        initial-base-target = 153722867
        |        average-block-delay = 60s
        |        transactions = [
        |          {recipient = "BASE58ADDRESS1", amount = 50000000000001},
        |          {recipient = "BASE58ADDRESS2", amount = 49999999999999}
        |        ]
        |      }
        |    }
        |  }
        |}""".stripMargin))
    val settings = BlockchainSettings.fromConfig(config)

    settings.blockchainFile should be(Some(new File("/waves/data/blockchain.dat")))
    settings.stateFile should be(Some(new File("/waves/data/state.dat")))
    settings.checkpointFile should be(Some(new File("/waves/data/checkpoint.dat")))
    settings.minimumInMemoryDiffSize should be(201)
    settings.addressSchemeCharacter should be('C')
    settings.functionalitySettings.featureCheckBlocksPeriod should be(10000)
    settings.functionalitySettings.blocksForFeatureActivation should be(9000)
    settings.functionalitySettings.allowTemporaryNegativeUntil should be(1)
    settings.functionalitySettings.allowInvalidPaymentTransactionsByTimestamp should be(2)
    settings.functionalitySettings.requireSortedTransactionsAfter should be(3)
    settings.functionalitySettings.generationBalanceDepthFrom50To1000AfterHeight should be(4)
    settings.functionalitySettings.minimalGeneratingBalanceAfter should be(5)
    settings.functionalitySettings.allowTransactionsFromFutureUntil should be(6)
    settings.functionalitySettings.allowUnissuedAssetsUntil should be(7)
    settings.functionalitySettings.allowBurnTransactionAfter should be(8)
    settings.functionalitySettings.requirePaymentUniqueIdAfter should be(9)
    settings.functionalitySettings.allowLeaseTransactionAfter should be(10)
    settings.functionalitySettings.allowExchangeTransactionAfter should be(11)
    settings.functionalitySettings.allowInvalidReissueInSameBlockUntilTimestamp should be(12)
    settings.functionalitySettings.allowCreatealiasTransactionAfter should be(13)
    settings.functionalitySettings.allowMultipleLeaseCancelTransactionUntilTimestamp should be(14)
    settings.functionalitySettings.resetEffectiveBalancesAtHeight should be(15)
    settings.functionalitySettings.allowLeasedBalanceTransferUntil should be(17)
<<<<<<< HEAD
    settings.functionalitySettings.enableMicroblocksAfterHeight should be(18)
=======
    settings.functionalitySettings.blockVersion3After should be(18)
>>>>>>> 955cb604
    settings.genesisSettings.blockTimestamp should be(1460678400000L)
    settings.genesisSettings.timestamp should be(1460678400000L)
    settings.genesisSettings.signature should be(ByteStr.decodeBase58("BASE58BLKSGNATURE").toOption)
    settings.genesisSettings.initialBalance should be(100000000000000L)
    settings.genesisSettings.initialBaseTarget should be(153722867)
    settings.genesisSettings.averageBlockDelay should be(60.seconds)
    settings.genesisSettings.transactions should be(Seq(
      GenesisTransactionSettings("BASE58ADDRESS1", 50000000000001L),
      GenesisTransactionSettings("BASE58ADDRESS2", 49999999999999L)))
  }

  it should "read testnet settings" in {
    val config = loadConfig(ConfigFactory.parseString(
      """waves {
        |  directory = "/waves"
        |  blockchain {
        |    minimum-in-memory-diff-blocks = 202
        |    type = TESTNET
        |  }
        |}""".stripMargin))
    val settings = BlockchainSettings.fromConfig(config)

    settings.blockchainFile should be(Some(new File("/waves/data/blockchain.dat")))
    settings.stateFile should be(Some(new File("/waves/data/state.dat")))
    settings.checkpointFile should be(Some(new File("/waves/data/checkpoint.dat")))
    settings.minimumInMemoryDiffSize should be(202)
    settings.addressSchemeCharacter should be('T')
    settings.functionalitySettings.allowTemporaryNegativeUntil should be(1477958400000L)
    settings.functionalitySettings.allowInvalidPaymentTransactionsByTimestamp should be(1477958400000L)
    settings.functionalitySettings.requireSortedTransactionsAfter should be(1477958400000L)
    settings.functionalitySettings.generationBalanceDepthFrom50To1000AfterHeight should be(Long.MinValue)
    settings.functionalitySettings.minimalGeneratingBalanceAfter should be(Long.MinValue)
    settings.functionalitySettings.allowTransactionsFromFutureUntil should be(1478100000000L)
    settings.functionalitySettings.allowUnissuedAssetsUntil should be(1479416400000L)
    settings.functionalitySettings.allowBurnTransactionAfter should be(1481110521000L)
    settings.functionalitySettings.requirePaymentUniqueIdAfter should be(1485942685000L)
    settings.functionalitySettings.allowInvalidReissueInSameBlockUntilTimestamp should be(1492560000000L)
    settings.functionalitySettings.allowMultipleLeaseCancelTransactionUntilTimestamp should be(1492560000000L)
    settings.functionalitySettings.allowExchangeTransactionAfter should be(1483228800000L)
    settings.functionalitySettings.resetEffectiveBalancesAtHeight should be(51500)
    settings.functionalitySettings.allowCreatealiasTransactionAfter should be(1493596800000L)
    settings.functionalitySettings.allowLeasedBalanceTransferUntil should be(1495238400000L)
    settings.genesisSettings.blockTimestamp should be(1460678400000L)
    settings.genesisSettings.timestamp should be(1478000000000L)
    settings.genesisSettings.signature should be(ByteStr.decodeBase58("5uqnLK3Z9eiot6FyYBfwUnbyid3abicQbAZjz38GQ1Q8XigQMxTK4C1zNkqS1SVw7FqSidbZKxWAKLVoEsp4nNqa").toOption)
    settings.genesisSettings.initialBalance should be(10000000000000000L)

    settings.genesisSettings.transactions should be(Seq(
      GenesisTransactionSettings("3My3KZgFQ3CrVHgz6vGRt8687sH4oAA1qp8", 400000000000000L),
      GenesisTransactionSettings("3NBVqYXrapgJP9atQccdBPAgJPwHDKkh6A8", 200000000000000L),
      GenesisTransactionSettings("3N5GRqzDBhjVXnCn44baHcz2GoZy5qLxtTh", 200000000000000L),
      GenesisTransactionSettings("3NCBMxgdghg4tUhEEffSXy11L6hUi6fcBpd", 200000000000000L),
      GenesisTransactionSettings("3N18z4B8kyyQ96PhN5eyhCAbg4j49CgwZJx", 9000000000000000L)))
  }

  it should "read mainnet settings" in {
    val config = loadConfig(ConfigFactory.parseString(
      """waves {
        |  directory = "/waves"
        |  blockchain {
        |    minimum-in-memory-diff-blocks = 203
        |    type = MAINNET
        |  }
        |}""".stripMargin))
    val settings = BlockchainSettings.fromConfig(config)

    settings.blockchainFile should be(Some(new File("/waves/data/blockchain.dat")))
    settings.stateFile should be(Some(new File("/waves/data/state.dat")))
    settings.checkpointFile should be(Some(new File("/waves/data/checkpoint.dat")))
    settings.minimumInMemoryDiffSize should be(203)
    settings.addressSchemeCharacter should be('W')
    settings.functionalitySettings.allowTemporaryNegativeUntil should be(1479168000000L)
    settings.functionalitySettings.allowInvalidPaymentTransactionsByTimestamp should be(1479168000000L)
    settings.functionalitySettings.requireSortedTransactionsAfter should be(1479168000000L)
    settings.functionalitySettings.generationBalanceDepthFrom50To1000AfterHeight should be(232000L)
    settings.functionalitySettings.minimalGeneratingBalanceAfter should be(1479168000000L)
    settings.functionalitySettings.allowTransactionsFromFutureUntil should be(1479168000000L)
    settings.functionalitySettings.allowUnissuedAssetsUntil should be(1479416400000L)
    settings.functionalitySettings.allowBurnTransactionAfter should be(1491192000000L)
    settings.functionalitySettings.allowInvalidReissueInSameBlockUntilTimestamp should be(1492768800000L)
    settings.functionalitySettings.allowMultipleLeaseCancelTransactionUntilTimestamp should be(1492768800000L)
    settings.functionalitySettings.resetEffectiveBalancesAtHeight should be(462000)
    settings.functionalitySettings.requirePaymentUniqueIdAfter should be(1491192000000L)
    settings.functionalitySettings.allowExchangeTransactionAfter should be(1491192000000L)
    settings.functionalitySettings.allowLeasedBalanceTransferUntil should be(Long.MaxValue)
    settings.genesisSettings.blockTimestamp should be(1460678400000L)
    settings.genesisSettings.timestamp should be(1465742577614L)
    settings.genesisSettings.signature should be(ByteStr.decodeBase58("FSH8eAAzZNqnG8xgTZtz5xuLqXySsXgAjmFEC25hXMbEufiGjqWPnGCZFt6gLiVLJny16ipxRNAkkzjjhqTjBE2").toOption)
    settings.genesisSettings.initialBalance should be(10000000000000000L)
    settings.genesisSettings.transactions should be(Seq(
      GenesisTransactionSettings("3PAWwWa6GbwcJaFzwqXQN5KQm7H96Y7SHTQ", 9999999500000000L),
      GenesisTransactionSettings("3P8JdJGYc7vaLu4UXUZc1iRLdzrkGtdCyJM", 100000000L),
      GenesisTransactionSettings("3PAGPDPqnGkyhcihyjMHe9v36Y4hkAh9yDy", 100000000L),
      GenesisTransactionSettings("3P9o3ZYwtHkaU1KxsKkFjJqJKS3dLHLC9oF", 100000000L),
      GenesisTransactionSettings("3PJaDyprvekvPXPuAtxrapacuDJopgJRaU3", 100000000L),
      GenesisTransactionSettings("3PBWXDFUc86N2EQxKJmW8eFco65xTyMZx6J", 100000000L)))
  }
}<|MERGE_RESOLUTION|>--- conflicted
+++ resolved
@@ -37,11 +37,8 @@
         |        allow-multiple-lease-cancel-transaction-until-timestamp = 14
         |        reset-effective-balances-at-height = 15
         |        allow-leased-balance-transfer-until = 17
-<<<<<<< HEAD
-        |        enable-microblocks-after-height: 18
-=======
         |        block-version-3-after = 18
->>>>>>> 955cb604
+        |        enable-microblocks-after-height: 19
         |      }
         |      genesis {
         |        timestamp = 1460678400000
@@ -83,11 +80,8 @@
     settings.functionalitySettings.allowMultipleLeaseCancelTransactionUntilTimestamp should be(14)
     settings.functionalitySettings.resetEffectiveBalancesAtHeight should be(15)
     settings.functionalitySettings.allowLeasedBalanceTransferUntil should be(17)
-<<<<<<< HEAD
-    settings.functionalitySettings.enableMicroblocksAfterHeight should be(18)
-=======
     settings.functionalitySettings.blockVersion3After should be(18)
->>>>>>> 955cb604
+    settings.functionalitySettings.enableMicroblocksAfterHeight should be(19)
     settings.genesisSettings.blockTimestamp should be(1460678400000L)
     settings.genesisSettings.timestamp should be(1460678400000L)
     settings.genesisSettings.signature should be(ByteStr.decodeBase58("BASE58BLKSGNATURE").toOption)
