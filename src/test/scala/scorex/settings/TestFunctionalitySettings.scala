--- conflicted
+++ resolved
@@ -12,12 +12,7 @@
     requirePaymentUniqueIdAfter = 0L, allowExchangeTransactionAfter = 0L,
     allowInvalidReissueInSameBlockUntilTimestamp = 0L, allowCreatealiasTransactionAfter = 0L,
     allowMultipleLeaseCancelTransactionUntilTimestamp = 0L, resetEffectiveBalancesAtHeight = 0,
-<<<<<<< HEAD
-    allowMakeAssetNameUniqueTransactionAfter = 0L,
     allowLeasedBalanceTransferUntil = 0L,
     applyMinerFeeWithTransactionAfter = 0L
-=======
-    allowLeasedBalanceTransferUntil = 0L
->>>>>>> ffa3cb0e
   )
 }