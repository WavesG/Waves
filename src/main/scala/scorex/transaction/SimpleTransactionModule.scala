--- conflicted
+++ resolved
@@ -50,16 +50,11 @@
   override def packUnconfirmed(heightOpt: Option[Int]): Seq[Transaction] = synchronized {
     clearIncorrectTransactions()
 
-<<<<<<< HEAD
-    val txs = utxStorage.all().sorted(TransactionsOrdering).take(MaxTransactionsPerBlock)
-    val valid = blockStorage.state.validate(txs, heightOpt, NTP.correctedTime())._2
-=======
     val txs = utxStorage.all()
       .sorted(TransactionsOrdering.InUTXPool)
       .take(MaxTransactionsPerBlock)
 
-    val valid = blockStorage.state.validate(txs, heightOpt, NTP.correctedTime())
->>>>>>> ed1a2e6d
+    val valid = blockStorage.state.validate(txs, heightOpt, NTP.correctedTime())._2
 
     if (valid.size != txs.size) {
       log.debug(s"Txs for new block do not match: valid=${valid.size} vs all=${txs.size}")
@@ -83,16 +78,10 @@
   def clearIncorrectTransactions(): Unit = {
     val currentTime = NTP.correctedTime()
     val txs = utxStorage.all()
-<<<<<<< HEAD
     val notExpired = txs.filter { tx => (currentTime - tx.timestamp).millis <= MaxTimeUtxPast }
     val notFromFuture = notExpired.filter { tx => (tx.timestamp - currentTime).millis <= MaxTimeUtxFuture }
-    val valid = blockStorage.state.validate(notFromFuture, blockTime = currentTime)._2
-=======
-    val notExpired = txs.filter { tx => (currentTime - tx.timestamp).millis <= MaxTimeForUnconfirmed }
-    val notFromFuture = notExpired.filter { tx => (tx.timestamp - currentTime).millis <= MaxTimeDrift }
     val inOrder = notFromFuture.sorted(TransactionsOrdering.InUTXPool)
-    val valid = blockStorage.state.validate(inOrder, blockTime = currentTime)
->>>>>>> ed1a2e6d
+    val valid = blockStorage.state.validate(inOrder, blockTime = currentTime)._2
     // remove non valid or expired from storage
     txs.diff(valid).foreach(utxStorage.remove)
   }
@@ -200,23 +189,15 @@
   }
 
   override def isValid(block: Block): Boolean = try {
-    val lastBlockTs = blockStorage.history.lastBlock.timestampField.value
-<<<<<<< HEAD
-    lazy val txsAreNew = block.transactionData.forall { tx => (lastBlockTs - tx.timestamp).millis <= MaxTimeCurrentBlockOverTransactionDiff }
+    val lastBlockTs = blockStorage.history.lastBlock.timestamp
+    val txs = block.transactionData
+    lazy val txsAreNew = txs.forall { tx => (lastBlockTs - tx.timestamp).millis <= MaxTimeCurrentBlockOverTransactionDiff }
     lazy val (errors, validTrans) = blockStorage.state.validate(block.transactionData, blockStorage.history.heightOf(block), block.timestamp)
+    lazy val txsIdAreUniqueInBlock = txs.map(tx => Base58.encode(tx.id)).toSet.size == txs.size
     if (!txsAreNew) log.debug(s"Invalid txs in block ${block.encodedId}: txs from the past")
     if (errors.nonEmpty) log.debug(s"Invalid txs in block ${block.encodedId}: not valid txs: $errors")
-    txsAreNew && errors.isEmpty
-=======
-    val txs = block.transactionDataField.asInstanceOf[TransactionsBlockField].value
-    lazy val txsAreNew = txs.forall { tx => (lastBlockTs - tx.timestamp).millis <= MaxTxAndBlockDiff }
-    lazy val blockIsValid = blockStorage.state.isValid(txs, blockStorage.history.heightOf(block), block.timestampField.value)
-    lazy val txsIdAreUniqueInBlock = txs.map(tx => Base58.encode(tx.id)).toSet.size == txs.size
-    if (!txsAreNew) log.debug(s"Invalid txs in block ${block.encodedId}: txs from the past")
-    if (!blockIsValid) log.debug(s"Invalid txs in block ${block.encodedId}: not valid txs")
     if (!txsIdAreUniqueInBlock) log.debug(s"Invalid txs in block ${block.encodedId}: there are not unique txs")
-    txsAreNew && blockIsValid && txsIdAreUniqueInBlock
->>>>>>> ed1a2e6d
+    txsAreNew && errors.isEmpty && txsIdAreUniqueInBlock
   } catch {
     case e: UnsupportedOperationException =>
       log.debug(s"DB can't find last block because of unexpected modification")
