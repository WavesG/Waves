package scorex.api.http

import java.nio.charset.StandardCharsets
import javax.ws.rs.Path
<<<<<<< HEAD

=======
import scala.util.{Failure, Success, Try}
import akka.http.scaladsl.marshalling.ToResponseMarshallable
>>>>>>> ad2c5619
import akka.http.scaladsl.model.StatusCodes
import akka.http.scaladsl.server.Route
import com.wavesplatform.settings.RestAPISettings
import io.swagger.annotations._
import play.api.libs.json._
import scorex.account.{Account, PublicKeyAccount}
<<<<<<< HEAD
import scorex.app.Application
=======
>>>>>>> ad2c5619
import scorex.crypto.EllipticCurveImpl
import scorex.crypto.encode.Base58
import scorex.transaction.LagonakiState
import scorex.wallet.Wallet

@Path("/addresses")
@Api(value = "/addresses/", description = "Info about wallet's accounts and other calls about addresses")
<<<<<<< HEAD
case class AddressApiRoute(application: Application) extends ApiRoute with CommonTransactionApiFunctions {
  val MaxAddressesPerRequest = 1000

  val settings = application.settings

  private val wallet = application.wallet
  private val state = application.blockStorage.state
  implicit val transactionModule = application.transactionModule

=======
case class AddressApiRoute(settings: RestAPISettings, wallet: Wallet, state: LagonakiState) extends ApiRoute {
  val MaxAddressesPerRequest = 1000

>>>>>>> ad2c5619
  override lazy val route =
    pathPrefix("addresses") {
      validate ~ seed ~ balanceWithConfirmations ~ balance ~ verify ~ sign ~ deleteAddress ~ verifyText ~
        signText ~ seq ~ publicKey ~ effectiveBalance ~ effectiveBalanceWithConfirmations
    } ~ root ~ create

  @Path("/{address}")
  @ApiOperation(value = "Delete", notes = "Remove the account with address {address} from the wallet", httpMethod = "DELETE")
  @ApiImplicitParams(Array(
    new ApiImplicitParam(name = "address", value = "Address", required = true, dataType = "string", paramType = "path")
  ))
  def deleteAddress: Route = path(Segment) { address =>
    (delete & withAuth) {
      if (!Account.isValidAddress(address)) {
        complete(InvalidAddress)
      } else {
        val deleted = wallet.privateKeyAccount(address).exists(account =>
          wallet.deleteAccount(account))
        complete(Json.obj("deleted" -> deleted))
      }
    }
  }

  @Path("/sign/{address}")
  @ApiOperation(value = "Sign", notes = "Sign a message with a private key associated with {address}", httpMethod = "POST")
  @ApiImplicitParams(Array(
    new ApiImplicitParam(name = "message", value = "Message to sign as a plain string", required = true, paramType = "body", dataType = "string"),
    new ApiImplicitParam(name = "address", value = "Address", required = true, dataType = "string", paramType = "path")
  ))
  @ApiResponses(Array(
    new ApiResponse(code = 200, message = "Json with error or json like {\"message\": \"Base58-encoded\",\"publickey\": \"Base58-encoded\", \"signature\": \"Base58-encoded\"}")
  ))
  def sign: Route = {
    path("sign" / Segment) { address =>
      signPath(address, encode = true)
    }
  }

  @Path("/signText/{address}")
  @ApiOperation(value = "Sign", notes = "Sign a message with a private key associated with {address}", httpMethod = "POST")
  @ApiImplicitParams(Array(
    new ApiImplicitParam(name = "message", value = "Message to sign as a plain string", required = true, paramType = "body", dataType = "string"),
    new ApiImplicitParam(name = "address", value = "Address", required = true, dataType = "string", paramType = "path")
  ))
  @ApiResponses(Array(
    new ApiResponse(code = 200, message = "Json with error or json like {\"message\": \"plain text\",\"publickey\": \"Base58-encoded\", \"signature\": \"Base58-encoded\"}")
  ))
  def signText: Route = {
    path("signText" / Segment) { address =>
      signPath(address, encode = false)
    }
  }

  @Path("/verify/{address}")
  @ApiOperation(value = "Verify", notes = "Check a signature of a message signed by an account", httpMethod = "POST")
  @ApiImplicitParams(Array(
    new ApiImplicitParam(name = "address", value = "Address", required = true, dataType = "string", paramType = "path"),
    new ApiImplicitParam(
      name = "body",
      value = "Json with data",
      required = true,
      paramType = "body",
      dataType = "scorex.api.http.SignedMessage",
      defaultValue = "{\n\t\"message\":\"Base58-encoded message\",\n\t\"signature\":\"Base58-encoded signature\",\n\t\"publickey\":\"Base58-encoded public key\"\n}"
    )
  ))
  def verify: Route = {
    path("verify" / Segment) { address =>
      verifyPath(address, decode = true)
    }
  }

  @Path("/verifyText/{address}")
  @ApiOperation(value = "Verify text", notes = "Check a signature of a message signed by an account", httpMethod = "POST")
  @ApiImplicitParams(Array(
    new ApiImplicitParam(name = "address", value = "Address", required = true, dataType = "string", paramType = "path"),
    new ApiImplicitParam(
      name = "body",
      value = "Json with data",
      required = true,
      paramType = "body",
      dataType = "scorex.api.http.SignedMessage",
      defaultValue = "{\n\t\"message\":\"Plain message\",\n\t\"signature\":\"Base58-encoded signature\",\n\t\"publickey\":\"Base58-encoded public key\"\n}"
    )
  ))
  def verifyText: Route = path("verifyText" / Segment) { address =>
    verifyPath(address, decode = false)
  }

  @Path("/balance/{address}")
  @ApiOperation(value = "Balance", notes = "Account's balance", httpMethod = "GET")
  @ApiImplicitParams(Array(
    new ApiImplicitParam(name = "address", value = "Address", required = true, dataType = "string", paramType = "path")
  ))
  def balance: Route = (path("balance" / Segment) & get) { address =>
    complete(balanceJson(address, 0))
  }

  @Path("/balance/{address}/{confirmations}")
  @ApiOperation(value = "Confirmed balance", notes = "Balance of {address} after {confirmations}", httpMethod = "GET")
  @ApiImplicitParams(Array(
    new ApiImplicitParam(name = "address", value = "Address", required = true, dataType = "string", paramType = "path"),
    new ApiImplicitParam(name = "confirmations", value = "0", required = true, dataType = "integer", paramType = "path")
  ))
<<<<<<< HEAD
  def balanceWithConfirmations: Route = {
    path("balance" / Segment / IntNumber) { case (address, confirmations) =>
      getJsonRoute {
        balanceJson(address, confirmations)
      }
=======
  def confirmationBalance: Route = {
    (path("balance" / Segment / IntNumber) & get) { case (address, confirmations) =>
      //todo: confirmations parameter doesn't work atm
      complete(balanceJson(address, confirmations))
>>>>>>> ad2c5619
    }
  }


  @Path("/effectiveBalance/{address}")
  @ApiOperation(value = "Balance", notes = "Account's balance", httpMethod = "GET")
  @ApiImplicitParams(Array(
    new ApiImplicitParam(name = "address", value = "Address", required = true, dataType = "string", paramType = "path")
  ))
  def effectiveBalance: Route = {
    path("effectiveBalance" / Segment) { case address =>
      getJsonRoute {
        effectiveBalanceJson(address, 0)
      }
    }
  }

  @Path("/effectiveBalance/{address}/{confirmations}")
  @ApiOperation(value = "Confirmed balance", notes = "Balance of {address} after {confirmations}", httpMethod = "GET")
  @ApiImplicitParams(Array(
    new ApiImplicitParam(name = "address", value = "Address", required = true, dataType = "string", paramType = "path"),
    new ApiImplicitParam(name = "confirmations", value = "0", required = true, dataType = "integer", paramType = "path")
  ))
  def effectiveBalanceWithConfirmations: Route = {
    path("effectiveBalance" / Segment / IntNumber) { case (address, confirmations) =>
      getJsonRoute {
        effectiveBalanceJson(address, confirmations)
      }
    }
  }

  @Path("/seed/{address}")
  @ApiOperation(value = "Seed", notes = "Export seed value for the {address}", httpMethod = "GET")
  @ApiImplicitParams(Array(
    new ApiImplicitParam(name = "address", value = "Address", required = true, dataType = "string", paramType = "path")
  ))
  def seed: Route = {
    (path("seed" / Segment) & get & withAuth) { address =>
      if (!Account.isValidAddress(address)) {
        complete(InvalidAddress)
      } else {
        wallet.privateKeyAccount(address) match {
          case None => complete(WalletAddressNotExists)
          case Some(account) =>
            wallet.exportAccountSeed(account.address) match {
              case None => complete(WalletSeedExportFailed)
              case Some(seed) => complete(Json.obj("address" -> address, "seed" -> Base58.encode(seed)))
            }
        }
      }
    }
  }

  @Path("/validate/{address}")
  @ApiOperation(value = "Validate", notes = "Check whether address {address} is valid or not", httpMethod = "GET")
  @ApiImplicitParams(Array(
    new ApiImplicitParam(name = "address", value = "Address", required = true, dataType = "string", paramType = "path")
  ))
  def validate: Route = (path("validate" / Segment) & get) { address =>
    complete(Json.obj("address" -> address, "valid" -> Account.isValidAddress(address)))
  }

  @Path("/")
  @ApiOperation(value = "Addresses", notes = "Get wallet accounts addresses", httpMethod = "GET")
  def root: Route = (path("addresses") & get) {
    val accounts = wallet.privateKeyAccounts()
    val json = JsArray(accounts.map(a => JsString(a.address)))
    complete(json)
  }

  @Path("/seq/{from}/{to}")
  @ApiOperation(value = "Seq", notes = "Get wallet accounts addresses", httpMethod = "GET")
  @ApiImplicitParams(Array(
    new ApiImplicitParam(name = "from", value = "Start address", required = true, dataType = "integer", paramType = "path"),
    new ApiImplicitParam(name = "to", value = "address", required = true, dataType = "integer", paramType = "path")
  ))
  def seq: Route = {
    (path("seq" / IntNumber / IntNumber) & get) { case (start, end) =>
      if (start >= 0 && end >= 0 && start - end < MaxAddressesPerRequest) {
        val json = JsArray(
          wallet.privateKeyAccounts().map(a => JsString(a.address)).slice(start, end)
        )

        complete(json)
      } else complete(TooBigArrayAllocation)
    }
  }

  @Path("/")
  @ApiOperation(value = "Create", notes = "Create a new account in the wallet(if it exists)", httpMethod = "POST")
  def create: Route = (path("addresses") & post) {
    withAuth {
      wallet.generateNewAccount() match {
        case Some(pka) => complete(Json.obj("address" -> pka.address))
        case None => complete(Unknown)
      }
    }
  }

  private def balanceJson(address: String, confirmations: Int): ToResponseMarshallable = {
    val account = new Account(address)
    if (!Account.isValid(account)) {
      InvalidAddress
    } else {
      Json.obj(
        "address" -> account.address,
        "confirmations" -> confirmations,
        "balance" -> state.balanceWithConfirmations(account, confirmations))
    }
  }

  private def effectiveBalanceJson(address: String, confirmations: Int): JsonResponse = {
    val account = new Account(address)
    if (!Account.isValid(account)) {
      InvalidAddress.response
    } else {
      val json = Json.obj(
        "address" -> account.address,
        "confirmations" -> confirmations,
        "balance" -> state.effectiveBalanceWithConfirmations(account, confirmations)
      )
      JsonResponse(json, StatusCodes.OK)
    }
  }

  private def signPath(address: String, encode: Boolean) = {
    (post & entity(as[String])) { message =>
      withAuth {
        if (!Account.isValidAddress(address)) {
          complete(InvalidAddress)
        } else {
          wallet.privateKeyAccount(address) match {
            case None => complete(WalletAddressNotExists)
            case Some(account) =>
              val messageBytes = message.getBytes(StandardCharsets.UTF_8)
              Try(EllipticCurveImpl.sign(account, messageBytes)) match {
                case Success(signature) =>
                  val msg = if (encode) Base58.encode(messageBytes) else message
                  val json = Json.obj("message" -> msg,
                    "publicKey" -> Base58.encode(account.publicKey),
                    "signature" -> Base58.encode(signature))
                  complete(json)
                case Failure(t) => complete(StatusCodes.InternalServerError)
              }
          }
        }
      }
    }
  }

<<<<<<< HEAD



  private def verifyPath(address: String, decode: Boolean) = {
    entity(as[String]) { jsText =>
      withAuth {
        postJsonRoute {
          Try(Json.parse(jsText)) match {
            case Success(parsed) => parsed.validate[SignedMessage] match {
              case err: JsError =>
                WrongJson().response
              case JsSuccess(m: SignedMessage, _) =>
                if (!Account.isValidAddress(address)) {
                  InvalidAddress.response
                } else {
                  //DECODE SIGNATURE
                  val msg: Try[Array[Byte]] = if (decode) Base58.decode(m.message) else Success(m.message.getBytes)
                  verifySigned(msg, m.signature, m.publickey, address)
                }
            }
            case Failure(_) => WrongJson().response
          }
        }
=======
  private def verifyPath(address: String, decode: Boolean) = withAuth {
    json[SignedMessage] { m =>
      if (!Account.isValidAddress(address)) {
        InvalidAddress
      } else {
        //DECODE SIGNATURE
        val msg: Try[Array[Byte]] = if (decode) Base58.decode(m.message) else Success(m.message.getBytes)
        verifySigned(msg, m.signature, m.publickey, address)
>>>>>>> ad2c5619
      }
    }
  }

  private def verifySigned(msg: Try[Array[Byte]], signature: String, publicKey: String, address: String) = {
    (msg, Base58.decode(signature), Base58.decode(publicKey)) match {
      case (Success(msgBytes), Success(signatureBytes), Success(pubKeyBytes)) =>
        val account = new PublicKeyAccount(pubKeyBytes)
        val isValid = account.address == address && EllipticCurveImpl.verify(signatureBytes, msgBytes, pubKeyBytes)
        Right(Json.obj("valid" -> isValid))
      case _ => Left(InvalidMessage)
    }
  }

  @Path("/publicKey/{publicKey}")
  @ApiImplicitParams(Array(
    new ApiImplicitParam(name = "publicKey", value = "Public key Base58-encoded", required = true,
      paramType = "path", dataType = "string")
  ))
  @ApiOperation(value = "Address from Public Key", notes = "Generate a address from public key", httpMethod = "GET")
  def publicKey: Route = (path("publicKey" / Segment) & get) { publicKey =>
    Base58.decode(publicKey) match {
      case Success(pubKeyBytes) => {
        val account = Account.fromPublicKey(pubKeyBytes)
        complete(Json.obj("address" -> account.address))
      }
      case Failure(e) => complete(InvalidPublicKey)
    }
  }
}<|MERGE_RESOLUTION|>--- conflicted
+++ resolved
@@ -2,22 +2,14 @@
 
 import java.nio.charset.StandardCharsets
 import javax.ws.rs.Path
-<<<<<<< HEAD
-
-=======
 import scala.util.{Failure, Success, Try}
 import akka.http.scaladsl.marshalling.ToResponseMarshallable
->>>>>>> ad2c5619
 import akka.http.scaladsl.model.StatusCodes
 import akka.http.scaladsl.server.Route
 import com.wavesplatform.settings.RestAPISettings
 import io.swagger.annotations._
 import play.api.libs.json._
 import scorex.account.{Account, PublicKeyAccount}
-<<<<<<< HEAD
-import scorex.app.Application
-=======
->>>>>>> ad2c5619
 import scorex.crypto.EllipticCurveImpl
 import scorex.crypto.encode.Base58
 import scorex.transaction.LagonakiState
@@ -25,21 +17,9 @@
 
 @Path("/addresses")
 @Api(value = "/addresses/", description = "Info about wallet's accounts and other calls about addresses")
-<<<<<<< HEAD
-case class AddressApiRoute(application: Application) extends ApiRoute with CommonTransactionApiFunctions {
-  val MaxAddressesPerRequest = 1000
-
-  val settings = application.settings
-
-  private val wallet = application.wallet
-  private val state = application.blockStorage.state
-  implicit val transactionModule = application.transactionModule
-
-=======
 case class AddressApiRoute(settings: RestAPISettings, wallet: Wallet, state: LagonakiState) extends ApiRoute {
   val MaxAddressesPerRequest = 1000
 
->>>>>>> ad2c5619
   override lazy val route =
     pathPrefix("addresses") {
       validate ~ seed ~ balanceWithConfirmations ~ balance ~ verify ~ sign ~ deleteAddress ~ verifyText ~
@@ -144,18 +124,9 @@
     new ApiImplicitParam(name = "address", value = "Address", required = true, dataType = "string", paramType = "path"),
     new ApiImplicitParam(name = "confirmations", value = "0", required = true, dataType = "integer", paramType = "path")
   ))
-<<<<<<< HEAD
   def balanceWithConfirmations: Route = {
-    path("balance" / Segment / IntNumber) { case (address, confirmations) =>
-      getJsonRoute {
-        balanceJson(address, confirmations)
-      }
-=======
-  def confirmationBalance: Route = {
     (path("balance" / Segment / IntNumber) & get) { case (address, confirmations) =>
-      //todo: confirmations parameter doesn't work atm
       complete(balanceJson(address, confirmations))
->>>>>>> ad2c5619
     }
   }
 
@@ -166,10 +137,8 @@
     new ApiImplicitParam(name = "address", value = "Address", required = true, dataType = "string", paramType = "path")
   ))
   def effectiveBalance: Route = {
-    path("effectiveBalance" / Segment) { case address =>
-      getJsonRoute {
-        effectiveBalanceJson(address, 0)
-      }
+    path("effectiveBalance" / Segment) { address =>
+      complete (effectiveBalanceJson(address, 0))
     }
   }
 
@@ -181,9 +150,9 @@
   ))
   def effectiveBalanceWithConfirmations: Route = {
     path("effectiveBalance" / Segment / IntNumber) { case (address, confirmations) =>
-      getJsonRoute {
+      complete (
         effectiveBalanceJson(address, confirmations)
-      }
+      )
     }
   }
 
@@ -267,17 +236,15 @@
     }
   }
 
-  private def effectiveBalanceJson(address: String, confirmations: Int): JsonResponse = {
+  private def effectiveBalanceJson(address: String, confirmations: Int): ToResponseMarshallable = {
     val account = new Account(address)
     if (!Account.isValid(account)) {
-      InvalidAddress.response
+      InvalidAddress
     } else {
-      val json = Json.obj(
+      Json.obj(
         "address" -> account.address,
         "confirmations" -> confirmations,
-        "balance" -> state.effectiveBalanceWithConfirmations(account, confirmations)
-      )
-      JsonResponse(json, StatusCodes.OK)
+        "balance" -> state.effectiveBalanceWithConfirmations(account, confirmations))
     }
   }
 
@@ -306,31 +273,6 @@
     }
   }
 
-<<<<<<< HEAD
-
-
-
-  private def verifyPath(address: String, decode: Boolean) = {
-    entity(as[String]) { jsText =>
-      withAuth {
-        postJsonRoute {
-          Try(Json.parse(jsText)) match {
-            case Success(parsed) => parsed.validate[SignedMessage] match {
-              case err: JsError =>
-                WrongJson().response
-              case JsSuccess(m: SignedMessage, _) =>
-                if (!Account.isValidAddress(address)) {
-                  InvalidAddress.response
-                } else {
-                  //DECODE SIGNATURE
-                  val msg: Try[Array[Byte]] = if (decode) Base58.decode(m.message) else Success(m.message.getBytes)
-                  verifySigned(msg, m.signature, m.publickey, address)
-                }
-            }
-            case Failure(_) => WrongJson().response
-          }
-        }
-=======
   private def verifyPath(address: String, decode: Boolean) = withAuth {
     json[SignedMessage] { m =>
       if (!Account.isValidAddress(address)) {
@@ -339,7 +281,6 @@
         //DECODE SIGNATURE
         val msg: Try[Array[Byte]] = if (decode) Base58.decode(m.message) else Success(m.message.getBytes)
         verifySigned(msg, m.signature, m.publickey, address)
->>>>>>> ad2c5619
       }
     }
   }
