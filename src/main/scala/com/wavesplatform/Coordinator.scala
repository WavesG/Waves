--- conflicted
+++ resolved
@@ -50,27 +50,7 @@
     val extension = newBlocks.dropWhile(history.contains)
 
     def isForkValidWithCheckpoint(lastCommonHeight: Int): Boolean = {
-<<<<<<< HEAD
-      newBlocks.zipWithIndex.forall(p => checkpoint.isBlockValid(p._1, lastCommonHeight + 1 + p._2))
-    }
-
-    if (history.heightOf(lastCommonBlockId).exists(isForkValidWithCheckpoint)) {
-      blockchainUpdater.removeAfter(lastCommonBlockId)
-
-      val result = newBlocks.view.map(b => b -> appendBlock(b)).collectFirst {
-        case (b, Left(e)) => b -> e
-      }.fold[Either[ValidationError, BigInt]](Right(history.score())) {
-        case (b, e) =>
-          log.warn(s"Can't process fork starting with $lastCommonBlockId, error appending block ${b.uniqueId}: $e")
-          Left(e)
-      }
-
-      result.foreach { _ =>
-        miner.lastBlockChanged(history.height(), history.lastBlock.get)
-        updateBlockchainReadinessFlag()
-      }
-=======
-      extension.zipWithIndex.forall(p => isValidWithRespectToCheckpoint(p._1, lastCommonHeight + 1 + p._2))
+      extension.zipWithIndex.forall(p => checkpoint.isBlockValid(p._1, lastCommonHeight + 1 + p._2))
     }
 
     extension.headOption.map(_.reference) match {
@@ -86,16 +66,15 @@
               Left(e)
           }
 
-          result.foreach { _ =>
-            miner.lastBlockChanged(history.height(), history.lastBlock)
-            checkExpiry()
-          }
+      result.foreach { _ =>
+        miner.lastBlockChanged(history.height(), history.lastBlock.get)
+        updateBlockchainReadinessFlag()
+      }
 
           result
         } else {
           Left(GenericError("Fork contains block that doesn't match checkpoint, declining fork"))
         }
->>>>>>> 9804589b
 
       case None =>
         Left(GenericError("No common block in sequence"))
