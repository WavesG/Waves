package scorex.api.http.assets

import com.google.common.base.Charsets
import io.swagger.annotations._
import play.api.libs.functional.syntax._
import play.api.libs.json._
import scorex.account.{Account, PublicKeyAccount}
import scorex.api.http.formats._
import scorex.crypto.encode.Base58
import scorex.transaction.assets._

import scala.util.Try

object BroadcastRequests {

  @ApiModel(value = "Signed Asset issue transaction")
  case class AssetIssueRequest(@ApiModelProperty(value = "Base58 encoded Issuer public key", required = true)
                               sender: PublicKeyAccount,
                               @ApiModelProperty(value = "Base58 encoded name of Asset", required = true)
                               name: String,
                               @ApiModelProperty(value = "Base58 encoded description of Asset", required = true)
                               description: String,
                               @ApiModelProperty(required = true, example = "1000000")
                               quantity: Long,
                               @ApiModelProperty(allowableValues = "range[0,8]", example = "8", dataType = "integer", required = true)
                               decimals: Byte,
                               @ApiModelProperty(required = true)
                               reissuable: Boolean,
                               @ApiModelProperty(required = true)
                               fee: Long,
                               @ApiModelProperty(required = true)
                               timestamp: Long,
                               @ApiModelProperty(required = true)
                               signature: String) {

    def toTx: Try[IssueTransaction] = Try {
      IssueTransaction.create(
        sender,
        name.getBytes(Charsets.UTF_8),
        description.getBytes(Charsets.UTF_8),
        quantity,
        decimals,
        reissuable,
        fee,
        timestamp,
        Base58.decode(signature).get
      ).right.get
    }
  }


  case class AssetReissueRequest(@ApiModelProperty(value = "Base58 encoded Issuer public key", required = true)
                                 senderPublicKey: PublicKeyAccount,
                                 @ApiModelProperty(value = "Base58 encoded Asset ID", required = true)
                                 assetId: String,
                                 @ApiModelProperty(required = true, example = "1000000")
                                 quantity: Long,
                                 @ApiModelProperty(required = true)
                                 reissuable: Boolean,
                                 @ApiModelProperty(required = true)
                                 fee: Long,
                                 @ApiModelProperty(required = true)
                                 timestamp: Long,
                                 @ApiModelProperty(required = true)
                                 signature: String) {

    def toTx: Try[ReissueTransaction] = Try {
      ReissueTransaction.create(
        senderPublicKey,
        Base58.decode(assetId).get,
        quantity,
        reissuable,
        fee,
        timestamp,
        Base58.decode(signature).get).right.get
    }
  }

  case class AssetBurnRequest(@ApiModelProperty(value = "Base58 encoded Issuer public key", required = true)
                                senderPublicKey: String,
                              @ApiModelProperty(value = "Base58 encoded Asset ID", required = true)
                                assetId: String,
                              @ApiModelProperty(required = true, example = "1000000")
                                amount: Long,
                              @ApiModelProperty(required = true)
                                fee: Long,
                              @ApiModelProperty(required = true)
                                timestamp: Long,
                              @ApiModelProperty(required = true)
                                signature: String) {

<<<<<<< HEAD
    def toTx: Try[DeleteTransaction] = Try {


      DeleteTransaction.create(
=======
    def toTx: Try[BurnTransaction] = Try {
      BurnTransaction(
>>>>>>> 40b89ce9
        new PublicKeyAccount(Base58.decode(senderPublicKey).get),
        Base58.decode(assetId).get,
        amount,
        fee,
        timestamp,
        Base58.decode(signature).get).right.get
    }
  }

  @ApiModel(value = "Signed Asset transfer transaction")
  case class AssetTransferRequest(@ApiModelProperty(value = "Base58 encoded sender public key", required = true)
                                  sender: PublicKeyAccount,
                                  @ApiModelProperty(value = "Base58 encoded Asset ID")
                                  assetId: Option[String],
                                  @ApiModelProperty(value = "Recipient address", required = true)
                                  recipient: Account,
                                  @ApiModelProperty(required = true, example = "1000000")
                                  amount: Long,
                                  @ApiModelProperty(required = true)
                                  fee: Long,
                                  @ApiModelProperty(value = "Fee asset ID")
                                  feeAssetId: Option[String],
                                  @ApiModelProperty(required = true)
                                  timestamp: Long,
                                  @ApiModelProperty(value = "Base58 encoded attachment")
                                  attachment: Option[String],
                                  @ApiModelProperty(required = true)
                                  signature: String) {
    def toTx: Try[TransferTransaction] = Try {
      TransferTransaction.create(
        assetId.map(Base58.decode(_).get),
        sender,
        recipient,
        amount,
        timestamp,
        feeAssetId.map(_.getBytes),
        fee,
        attachment.filter(_.nonEmpty).map(Base58.decode(_).get).getOrElse(Array.emptyByteArray),
        Base58.decode(signature).get).right.get
    }
  }

  implicit val assetTransferRequestReads: Reads[AssetTransferRequest] = (
    (JsPath \ "senderPublicKey").read[PublicKeyAccount] and
      (JsPath \ "assetId").readNullable[String] and
      (JsPath \ "recipient").read[Account] and
      (JsPath \ "amount").read[Long] and
      (JsPath \ "fee").read[Long] and
      (JsPath \ "feeAssetId").readNullable[String] and
      (JsPath \ "timestamp").read[Long] and
      (JsPath \ "attachment").readNullable[String] and
      (JsPath \ "signature").read[String](SignatureReads)
    ) (AssetTransferRequest.apply _)

  implicit val assetIssueRequestReads: Reads[AssetIssueRequest] = (
    (JsPath \ "senderPublicKey").read[PublicKeyAccount] and
      (JsPath \ "name").read[String] and
      (JsPath \ "description").read[String] and
      (JsPath \ "quantity").read[Long] and
      (JsPath \ "decimals").read[Byte] and
      (JsPath \ "reissuable").read[Boolean] and
      (JsPath \ "fee").read[Long] and
      (JsPath \ "timestamp").read[Long] and
      (JsPath \ "signature").read[String](SignatureReads)
    ) (AssetIssueRequest.apply _)

  implicit val assetReissueRequestReads: Reads[AssetReissueRequest] = (
    (JsPath \ "senderPublicKey").read[PublicKeyAccount] and
      (JsPath \ "assetId").read[String] and
      (JsPath \ "quantity").read[Long] and
      (JsPath \ "reissuable").read[Boolean] and
      (JsPath \ "fee").read[Long] and
      (JsPath \ "timestamp").read[Long] and
      (JsPath \ "signature").read[String](SignatureReads)
    ) (AssetReissueRequest.apply _)

  //TODO put reads/writes together?
  implicit val assetBurnRequestReads: Reads[AssetBurnRequest] = (
    (JsPath \ "senderPublicKey").read[String] and
      (JsPath \ "assetId").read[String] and
      (JsPath \ "quantity").read[Long] and
      (JsPath \ "fee").read[Long] and
      (JsPath \ "timestamp").read[Long] and
      (JsPath \ "signature").read[String]
    ) (AssetBurnRequest.apply _)
}
<|MERGE_RESOLUTION|>--- conflicted
+++ resolved
@@ -89,15 +89,8 @@
                               @ApiModelProperty(required = true)
                                 signature: String) {
 
-<<<<<<< HEAD
-    def toTx: Try[DeleteTransaction] = Try {
-
-
-      DeleteTransaction.create(
-=======
     def toTx: Try[BurnTransaction] = Try {
-      BurnTransaction(
->>>>>>> 40b89ce9
+      BurnTransaction.create(
         new PublicKeyAccount(Base58.decode(senderPublicKey).get),
         Base58.decode(assetId).get,
         amount,
