package scorex.api.http.assets

import javax.ws.rs.Path

import akka.actor.ActorRefFactory
import akka.http.scaladsl.model.StatusCodes
import akka.http.scaladsl.server.Route
import io.swagger.annotations._
import play.api.libs.json._
import scorex.api.http._
import scorex.app.Application
import scorex.settings.Settings
import scorex.transaction.{SignedTransaction, SimpleTransactionModule, StateCheckFailed, ValidationResult}

import scala.util.{Failure, Success, Try}

@Path("/assets/broadcast")
@Api(value = "assets")
case class AssetsBroadcastApiRoute(application: Application)(implicit val context: ActorRefFactory) extends ApiRoute
  with CommonTransactionApiFunctions {
  override val settings: Settings = application.settings
  val transactionModule = application.transactionModule.asInstanceOf[SimpleTransactionModule]

  override val route: Route = pathPrefix("assets" / "broadcast") {
<<<<<<< HEAD
    issue ~ reissue ~ transfer ~ burnRoute
=======
    issue ~ reissue ~ transfer ~ deleteRoute ~ batchTransfer
>>>>>>> 645bc004
  }

  import BroadcastRequests._
  import BroadcastResponses._

  @Path("/issue")
  @ApiOperation(value = "Broadcast signed Asset issue",
    notes = "Publish signed Asset issue transaction to the Blockchain",
    httpMethod = "POST",
    consumes = "application/json",
    produces = "application/json")
  @ApiImplicitParams(Array(
    new ApiImplicitParam(
      name = "body",
      value = "Json with signed Issue transaction",
      required = true,
      paramType = "body",
      dataType = "scorex.api.http.assets.BroadcastRequests$AssetIssueRequest")))
  @ApiResponses(Array(
    new ApiResponse(code = 200, message = "Json with signed Asset issue transaction contained Asset ID", response = classOf[AssetIssueResponse]),
    new ApiResponse(code = 400, message = "Json with error description", response = classOf[ApiErrorResponse])))
  def issue: Route = path("issue") {
    entity(as[String]) { body =>
      postJsonRoute {
        Try(Json.parse(body)).map { js =>
          js.validate[AssetIssueRequest] match {
            case JsSuccess(request: AssetIssueRequest, _) =>
              request.toTx.map { tx =>
                broadcast(tx)(t => Json.toJson(AssetIssueResponse(t)))
              }.getOrElse(WrongJson.response)

            case _: JsError => WrongJson.response
          }
        }.getOrElse(WrongJson.response)
      }
    }
  }

  @Path("/reissue")
  @ApiOperation(value = "Broadcast signed Asset reissue",
    notes = "Publish signed Asset reissue transaction to the Blockchain",
    httpMethod = "POST",
    consumes = "application/json",
    produces = "application/json")
  @ApiImplicitParams(Array(
    new ApiImplicitParam(
      name = "body",
      value = "Json with signed Reissue transaction",
      required = true,
      paramType = "body",
      dataType = "scorex.api.http.assets.BroadcastRequests$AssetReissueRequest")))
  @ApiResponses(Array(
    new ApiResponse(code = 200, message = "Json with signed Asset reissue transaction", response = classOf[AssetReissueResponse]),
    new ApiResponse(code = 400, message = "Json with error description", response = classOf[ApiErrorResponse])))
  def reissue: Route = path("reissue") {
    entity(as[String]) { body =>
      postJsonRoute {
        Try(Json.parse(body)).map { js =>
          js.validate[AssetReissueRequest] match {
            case JsSuccess(request: AssetReissueRequest, _) =>
              request.toTx.map { tx =>
                broadcast(tx)(t => Json.toJson(AssetReissueResponse(t)))
              }.getOrElse(WrongJson.response)

            case _: JsError => WrongJson.response
          }
        }.getOrElse(WrongJson.response)
      }
    }
  }

  @Path("/burn")
  @ApiOperation(value = "Broadcast signed Asset burn transaction",
    notes = "Publish signed Asset burn transaction to the Blockchain",
    httpMethod = "POST",
    consumes = "application/json",
    produces = "application/json")
  @ApiImplicitParams(Array(
    new ApiImplicitParam(
      name = "body",
      value = "Json with signed Burn transaction",
      required = true,
      paramType = "body",
      dataType = "scorex.api.http.assets.BroadcastRequests$AssetBurnRequest")))
  @ApiResponses(Array(
    new ApiResponse(code = 200, message = "Json with signed Asset burn transaction", response = classOf[AssetBurnResponse]),
    new ApiResponse(code = 400, message = "Json with error description", response = classOf[ApiErrorResponse])))
  def burnRoute: Route = path("burn") {
    entity(as[String]) { body =>
      postJsonRoute {
        Try(Json.parse(body)).map { js =>
          js.validate[AssetBurnRequest] match {
            case JsSuccess(request: AssetBurnRequest, _) =>
              request.toTx.map { tx =>
                broadcast(tx)(t => Json.toJson(AssetBurnResponse(t)))
              }.getOrElse(WrongJson.response)

            case _: JsError => WrongJson.response
          }
        }.getOrElse(WrongJson.response)
      }
    }
  }

  @Path("/batch_transfer")
  @ApiOperation(value = "Batch transfer operation",
    notes = "Transfer assets to new addresses",
    httpMethod = "POST",
    produces = "application/json",
    consumes = "application/json")
  @ApiImplicitParams(Array(
    new ApiImplicitParam(
      name = "body",
      value = "Array json with data",
      required = true,
      paramType = "body",
      dataType = "scala.Array[scorex.api.http.assets.BroadcastRequests$AssetTransferRequest]",
      defaultValue = "[{\n  \"assetId\": \"E9yZC4cVhCDfbjFJCc9CqkAtkoFy5KaCe64iaxHM2adG\",\n  \"senderPublicKey\": \"CRxqEuxhdZBEHX42MU4FfyJxuHmbDBTaHMhM3Uki7pLw\",\n  \"recipient\": \"3Mx2afTZ2KbRrLNbytyzTtXukZvqEB8SkW7\",\n  \"fee\": 100000,\n  \"amount\": 5500000000,\n  \"attachment\": \"BJa6cfyGUmzBFTj3vvvaew\",\n  \"timestamp\": 1479222433704, \n  \"signature\": \"2TyN8pNS7mS9gfCbX2ktpkWVYckoAmRmDZzKH3K35DKs6sUoXHArzukV5hvveK9t79uzT3cA8CYZ9z3Utj6CnCEo\"\n, {\n  \"assetId\": \"E9yZC4cVhCDfbjFJCc9CqkAtkoFy5KaCe64iaxHM2adG\",\n  \"senderPublicKey\": \"CRxqEuxhdZBEHX42MU4FfyJxuHmbDBTaHMhM3Uki7pLw\",\n  \"recipient\": \"3Mx2afTZ2KbRrLNbytyzTtXukZvqEB8SkW7\",\n  \"fee\": 100000,\n  \"amount\": 5500000000,\n  \"attachment\": \"BJa6cfyGUmzBFTj3vvvaew\",\n  \"timestamp\": 1479222433704, \n  \"signature\": \"2TyN8pNS7mS9gfCbX2ktpkWVYckoAmRmDZzKH3K35DKs6sUoXHArzukV5hvveK9t79uzT3cA8CYZ9z3Utj6CnCEo\"\n}]"
    )
  ))
  def batchTransfer: Route = path("batch_transfer") {
    entity(as[String]) { body =>
      postJsonRoute {
        Try(Json.parse(body)).map { js =>
          js.validate[Array[AssetTransferRequest]] match {
            case err: JsError =>
              WrongTransactionJson(err).response
            case JsSuccess(requests: Array[AssetTransferRequest], _) =>
              val validTransactionsOpt = listTry2TryList(requests.map(_.toTx))
              validTransactionsOpt match {
                case Success(txs) =>
                  broadcastMany(txs)(txs => JsArray(txs.map(_.json)))
                case Failure(e: StateCheckFailed) =>
                  StateCheckFailed.response
                case _ =>
                  WrongJson.response
              }
          }
        }.getOrElse(WrongJson.response)
      }
    }
  }

  private def listTry2TryList[T <: AnyRef](tries: Iterable[Try[T]]): Try[Seq[T]] = {
    tries.foldLeft[Try[Seq[T]]](Success(Seq.empty)) {
      case (foldSeq, resultTry) =>
        for {
          seq <- foldSeq
          t <- resultTry
        } yield {
          seq :+ t
        }
    }
  }

  @Path("/transfer")
  @ApiOperation(value = "Broadcast signed Asset transfer",
    notes = "Publish signed Asset transfer transaction to the Blockchain",
    httpMethod = "POST",
    consumes = "application/json",
    produces = "application/json")
  @ApiImplicitParams(Array(
    new ApiImplicitParam(
      name = "body",
      value = "Json with signed Transfer transaction",
      required = true,
      paramType = "body",
      dataType = "scorex.api.http.assets.BroadcastRequests$AssetTransferRequest")))
  @ApiResponses(Array(
    new ApiResponse(code = 200, message = "Json with signed Asset transfer transaction", response = classOf[AssetTransferResponse]),
    new ApiResponse(code = 400, message = "Json with error description", response = classOf[ApiErrorResponse])))
  def transfer: Route = path("transfer") {
    entity(as[String]) { body =>
      postJsonRoute {
        Try(Json.parse(body)).map { js =>
          js.validate[AssetTransferRequest] match {
            case JsSuccess(request: AssetTransferRequest, _) =>
              request.toTx.map { tx =>
                broadcast(tx)(t => Json.toJson(AssetTransferResponse(t)))
              }.getOrElse(WrongJson.response)

            case _: JsError => WrongJson.response
          }
        }.getOrElse(WrongJson.response)
      }
    }
  }

  private def broadcast[T <: SignedTransaction](tx: T)(toJson: T => JsValue): JsonResponse =
    Try(transactionModule.broadcastTransaction(tx)).map {
      case ValidationResult.ValidateOke => JsonResponse(toJson(tx), StatusCodes.OK)
      case error => jsonResponse(error)
    }.getOrElse(WrongJson.response)

  private def broadcastMany[T <: SignedTransaction](txs: Seq[T])(toJson: Seq[T] => JsValue): JsonResponse =
    Try(transactionModule.broadcastTransactions(txs)).map {
      case ValidationResult.ValidateOke => JsonResponse(toJson(txs), StatusCodes.OK)
      case error => jsonResponse(error)
    }.getOrElse(WrongJson.response)

}<|MERGE_RESOLUTION|>--- conflicted
+++ resolved
@@ -22,11 +22,7 @@
   val transactionModule = application.transactionModule.asInstanceOf[SimpleTransactionModule]
 
   override val route: Route = pathPrefix("assets" / "broadcast") {
-<<<<<<< HEAD
-    issue ~ reissue ~ transfer ~ burnRoute
-=======
-    issue ~ reissue ~ transfer ~ deleteRoute ~ batchTransfer
->>>>>>> 645bc004
+    issue ~ reissue ~ transfer ~ burnRoute ~ batchTransfer
   }
 
   import BroadcastRequests._
