import com.typesafe.config.ConfigFactory

val appConf = ConfigFactory.parseFile(new File("src/main/resources/application.conf")).resolve().getConfig("app")

name in ThisBuild := "waves"

organization in ThisBuild := "com.wavesplatform"

version in ThisBuild := appConf.getString("version")

scalaVersion in ThisBuild := "2.11.8"

scalacOptions in ThisBuild += "-target:jvm-1.8"

resolvers += "SonaType" at "https://oss.sonatype.org/content/groups/public"

<<<<<<< HEAD
val scorexVersion = "1.5.0"
=======
val scorexVersion = "1.4.8"
>>>>>>> 27b1cfdc

libraryDependencies ++= Seq(
  "com.wavesplatform" %% "scorex-basics" % scorexVersion,
  "com.wavesplatform" %% "scorex-consensus" % scorexVersion,
  "com.wavesplatform" %% "scorex-transaction" % scorexVersion,
  "org.scalatest" %% "scalatest" % "2.+" % "test",
  "org.scalactic" %% "scalactic" % "2.+" % "test",
  "org.scalacheck" %% "scalacheck" % "1.12.+" % "test",
  "net.databinder.dispatch" %% "dispatch-core" % "+" % "test",
  "org.scalamock" %% "scalamock-scalatest-support" % "3.2.2" % "test"
)

<<<<<<< HEAD
val akkaV       = "2.+"
lazy val addAkkaLibs = Seq(
  "com.typesafe.akka" %% "akka-persistence" % akkaV,
  "com.github.dnvriend" %% "akka-persistence-inmemory" % "1.3.15" % "test",
  "com.typesafe.akka" %% "akka-http-testkit" % akkaV,
  "org.iq80.leveldb"            % "leveldb"          % "0.7",
  "org.fusesource.leveldbjni"   % "leveldbjni-all"   % "1.8")

libraryDependencies ++= addAkkaLibs
=======
>>>>>>> 27b1cfdc

fork in ThisBuild := true
fork in Test := true
parallelExecution in ThisBuild := false<|MERGE_RESOLUTION|>--- conflicted
+++ resolved
@@ -14,11 +14,7 @@
 
 resolvers += "SonaType" at "https://oss.sonatype.org/content/groups/public"
 
-<<<<<<< HEAD
 val scorexVersion = "1.5.0"
-=======
-val scorexVersion = "1.4.8"
->>>>>>> 27b1cfdc
 
 libraryDependencies ++= Seq(
   "com.wavesplatform" %% "scorex-basics" % scorexVersion,
@@ -31,7 +27,6 @@
   "org.scalamock" %% "scalamock-scalatest-support" % "3.2.2" % "test"
 )
 
-<<<<<<< HEAD
 val akkaV       = "2.+"
 lazy val addAkkaLibs = Seq(
   "com.typesafe.akka" %% "akka-persistence" % akkaV,
@@ -41,8 +36,6 @@
   "org.fusesource.leveldbjni"   % "leveldbjni-all"   % "1.8")
 
 libraryDependencies ++= addAkkaLibs
-=======
->>>>>>> 27b1cfdc
 
 fork in ThisBuild := true
 fork in Test := true
